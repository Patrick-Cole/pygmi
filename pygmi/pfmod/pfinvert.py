--- conflicted
+++ resolved
@@ -1126,13 +1126,8 @@
     mfile = r"c:\Workdata\PyGMI Test Data\Test_Mar2022\Data\Testing\mag_igrfremoved.tif"
     dfile = r"c:\Workdata\PyGMI Test Data\Test_Mar2022\Data\ER Mapper\dtmmicrolevel.PD.ers"
 
-<<<<<<< HEAD
-    # mfile = r"D:\Workdata\PyGMI Test Data\Test_Mar2022\Data\VIS_ModelArea_TMA_utm35s.tif"
-    # dfile = r"D:\Workdata\PyGMI Test Data\Test_Mar2022\Data\VIS_ModelArea_SRTM90m_utm35s.tif"
-=======
     # mfile = r"c:\Workdata\PyGMI Test Data\Test_Mar2022\Data\VIS_ModelArea_TMA_utm35s.tif"
     # dfile = r"c:\Workdata\PyGMI Test Data\Test_Mar2022\Data\VIS_ModelArea_SRTM90m_utm35s.tif"
->>>>>>> ce06250e
 
     mdat = get_raster(mfile)
     ddat = get_raster(dfile)
