--- conflicted
+++ resolved
@@ -267,12 +267,8 @@
 
     def lstack(self):
         """Layer stack datasets."""
-<<<<<<< HEAD
-        self.parent.item_insert('Step', 'Data Layer Stack', dataprep.DataLayerStack)
-=======
         self.parent.item_insert('Step', 'Data Layer Stack',
                                 dataprep.DataLayerStack)
->>>>>>> 40944ebe
 
     def import_data(self):
         """Import data."""
